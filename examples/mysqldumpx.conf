# Commented configuration file for the mysqldumpx mysql backup script

# NAME (optional)
# ---------------
# The name of the configuration. By default NAME is set to the name of the
# configuration file minus the .conf extension.
#
# Please note, that you should not use any characters which are not suitable in
# filenames. Also do not use slashes.
#
# Examples:
#   NAME=test_run
#   NAME=productive_server


# DATABASE (required)
# -------------------
# The name of the MySQL database which should be backed up.
#
# Examples:
#   DATABASE=drupal_7
#   DATABASE=piwik_test


# TABLESET (optional)
# -------------------
# If supplied, the path to a file with inclusion and exclusion patterns. See
# mysqldumpx.tableset for more information on the file format.
#
# Examples:
#   TABLESET=mysqldumpx.tableset


# DUMPDIR (optional)
# ------------------
# The full path to the directory where database dumps will be stored. If no
# DUMPDIR is specified, the database dumps will be stored in the same directory
# as the configuration file.
#
# Examples:
#   DUMPDIR=/var/backups/mysql
#   DUMPDIR=/home/e/x/example.com/backups


# DUMPFILE (optional)
# -------------------
# The file name of the file which should be created when dumping this database.
# By default, the filename is generated from the configuration name. A date
# stamp in ISO date format as well as the ending .sql.gz will be appended
# automatically to the file.
#
# Please note, that you should not use any characters which are not suitable in
# filenames. Also do not use slashes.
#
# Examples:
#   FILENAME=production (this will result in production-yyyy-mm-ddThh-mm-ss.sql.gz


# KEEP (optional)
# ---------------
# Number of dumps kept. If this configuration option is greater than 0 older
# dumps will be removed such that the number of dumps does not exceed the
# configured value.
#
# Examples:
#   KEEP=3

<<<<<<< HEAD
# COMPRESSION (optional)
# ----------------------
# Gzip compression is enabled by default, you can overide this choice
# with this option.
# Maybe usefull for tables filled with BLOB data, when compression take time
# but don't allow significant space saving
=======
# COMPRESSION (optional, enabled by default)
# ----------------------
# Whether or not to compress the resulting dumpfile with gzip. Disabling this
# option is especially useful when the amount of saved space is not significant
# and therefore does not justify the additional time spent with compression,
# e.g. if tables mainly contain BLOB data.
>>>>>>> eb972f0f
#
# Example:
#    COMPRESSION="no"

# DUMPFILE_ADD (optional)
# -----------------------
# The component to add to the file name instead of the configuration name.
#
# Please note, that you should not use any characters which are not suitable in
# filenames. Also do not use slashes.
#
# Examples:
#   FILENAME=production (this will result in production-yyyy-mm-ddThh-mm-ss.sql.gz


# MYSQL_OPTS (optional)
# ---------------------
# Command line options passed to mysql and mysqldump upon execution. This is
# especially useful to pass the path to an option-file containing connection
# parameters and credentials.
#
# See also:
#   * http://dev.mysql.com/doc/refman/5.1/en/option-files.html
#   * man mysql
#   * mysql --help
#
# Examples:
#   MYSQL_OPTS="--defaults-extra-file=/etc/mysqldumpx/production.cfg"


# MYSQLDUMP_OPTS (optional)
# -------------------------
# Command line options passed to mysqldump upon execution. When using InnoDB
# tables the option --single-transaction could be specified here.
#
# See also:
#   * man mysqldump
#   * mysqldump --help
#
# Examples:
#   MYSQLDUMP_OPTS=--single-transaction


# MYSQL_OPTS_ADD (optional)
# -------------------------
# Add mysqldump options in expanded configuration files without overriding
# those defined in the parent config file.
#
# See also:
#   * Docs about MYSQL_OPTS above


# MYSQLDUMP_OPTS_ADD (optional)
# -----------------------------
# Add mysqldump options in expanded configuration files without overriding
# those defined in the parent config file.
#
# See also:
#   * Docs about MYSQLDUMP_OPTS above


# EXPAND (optional)
# -----------------
# Apply the configuration options from a configuration file to one or more
# additional configuration files. Refer to the examples for detailed
# information.
#
# Examples:
#   EXPAND="generic/table-structure.conf drupal/drupal-data.conf"<|MERGE_RESOLUTION|>--- conflicted
+++ resolved
@@ -65,21 +65,12 @@
 # Examples:
 #   KEEP=3
 
-<<<<<<< HEAD
-# COMPRESSION (optional)
-# ----------------------
-# Gzip compression is enabled by default, you can overide this choice
-# with this option.
-# Maybe usefull for tables filled with BLOB data, when compression take time
-# but don't allow significant space saving
-=======
 # COMPRESSION (optional, enabled by default)
 # ----------------------
 # Whether or not to compress the resulting dumpfile with gzip. Disabling this
 # option is especially useful when the amount of saved space is not significant
 # and therefore does not justify the additional time spent with compression,
 # e.g. if tables mainly contain BLOB data.
->>>>>>> eb972f0f
 #
 # Example:
 #    COMPRESSION="no"
