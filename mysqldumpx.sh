--- conflicted
+++ resolved
@@ -1,6 +1,6 @@
 #!/usr/bin/env bash
 
-# Exit if some command returns with a non-zero status
+# Exit if some command returns with a non-zero status/HEAD
 set -e
 set -o pipefail
 
@@ -143,11 +143,7 @@
         DUMPFILE="$DUMPFILE_ADD"
     fi
 
-<<<<<<< HEAD
-    # Check for disabling compression
-=======
     # Check whether or not compression is enabled
->>>>>>> eb972f0f
     if [ "$COMPRESSION" = "no" ]; then
         extension="sql"
     else
